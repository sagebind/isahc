--- conflicted
+++ resolved
@@ -24,30 +24,9 @@
       - uses: actions-rs/toolchain@v1
         with:
           profile: minimal
-<<<<<<< HEAD
           toolchain: "1.39.0"
-=======
-          toolchain: "1.38.0"
->>>>>>> 029bfb3c
           default: true
 
       - run: cargo test --features psl,spnego
 
-<<<<<<< HEAD
-      - run: cargo run --release --example simple
-=======
-      - run: cargo run --release --example simple
-
-  test-nightly:
-    runs-on: ubuntu-latest
-    container: rustlang/rust:nightly
-    env:
-      RUST_BACKTRACE: 1
-      RUST_LOG: isahc=debug
-    steps:
-      - uses: actions/checkout@master
-        with:
-          submodules: true
-
-      - run: cargo test --features psl,nightly
->>>>>>> 029bfb3c
+      - run: cargo run --release --example simple