//! Curl agent that executes multiple requests simultaneously.
//!
//! The agent is implemented as a single background thread attached to a
//! "handle". The handle communicates with the agent thread by using message
//! passing. The agent executes multiple curl requests simultaneously by using a
//! single "multi" handle.
//!
//! Since request executions are driven through futures, the agent also acts as
//! a specialized task executor for tasks related to requests.

use crate::handler::RequestHandler;
use crate::task::{UdpWaker, WakerExt};
use crate::Error;
use crossbeam_utils::sync::WaitGroup;
use curl::multi::WaitFd;
use flume::{Receiver, Sender};
use slab::Slab;
use std::{
    net::UdpSocket,
<<<<<<< HEAD
    sync::{Arc, Mutex},
=======
    sync::Mutex,
>>>>>>> 6c978057
    task::Waker,
    thread,
    time::{Duration, Instant},
};

const WAIT_TIMEOUT: Duration = Duration::from_millis(100);

type EasyHandle = curl::easy::Easy2<RequestHandler>;
type MultiMessage = (usize, Result<(), curl::Error>);

/// Builder for configuring and spawning an agent.
#[derive(Debug, Default)]
pub(crate) struct AgentBuilder {
    max_connections: usize,
    max_connections_per_host: usize,
    connection_cache_size: usize,
}

impl AgentBuilder {
    pub(crate) fn max_connections(mut self, max: usize) -> Self {
        self.max_connections = max;
        self
    }

    pub(crate) fn max_connections_per_host(mut self, max: usize) -> Self {
        self.max_connections_per_host = max;
        self
    }

    pub(crate) fn connection_cache_size(mut self, size: usize) -> Self {
        self.connection_cache_size = size;
        self
    }

    /// Spawn a new agent using the configuration in this builder and return a
    /// handle for communicating with the agent.
    pub(crate) fn spawn(&self) -> Result<Handle, Error> {
        let create_start = Instant::now();

        // Initialize libcurl, if necessary, on the current thread.
        //
        // Note that as of 0.4.30, the curl crate will attempt to do this for us
        // on the main thread automatically at program start on most targets,
        // but on other targets must still be initialized on the main thread. We
        // do this here in the hope that the user builds an `HttpClient` on the
        // main thread (as opposed to waiting for `Multi::new()` to do it for
        // us below, which we _know_ is not on the main thread).
        //
        // See #189.
        curl::init();

        // Create an UDP socket for the agent thread to listen for wakeups on.
        let wake_socket = UdpSocket::bind("127.0.0.1:0")?;
        wake_socket.set_nonblocking(true)?;
        let wake_addr = wake_socket.local_addr()?;
        let port = wake_addr.port();
        let waker = Waker::from(UdpWaker::connect(wake_addr)?);
        tracing::debug!("agent waker listening on {}", wake_addr);

        let (message_tx, message_rx) = flume::unbounded();

        let wait_group = WaitGroup::new();
        let wait_group_thread = wait_group.clone();

        let max_connections = self.max_connections;
        let max_connections_per_host = self.max_connections_per_host;
        let connection_cache_size = self.connection_cache_size;

        // Create a span for the agent thread that outlives this method call,
        // but rather was caused by it.
        let agent_span = tracing::debug_span!("agent_thread", port);
        agent_span.follows_from(tracing::Span::current());

        let handle = Handle {
            message_tx: message_tx.clone(),
            waker: waker.clone(),
            join_handle: Mutex::new(Some(
                thread::Builder::new()
                    .name(format!("isahc-agent-{}", port))
                    .spawn(move || {
                        let _enter = agent_span.enter();
                        let mut multi = curl::multi::Multi::new();

                        if max_connections > 0 {
                            multi.set_max_total_connections(max_connections)?;
                        }

                        if max_connections_per_host > 0 {
                            multi.set_max_host_connections(max_connections_per_host)?;
                        }

                        // Only set maxconnects if greater than 0, because 0 actually means unlimited.
                        if connection_cache_size > 0 {
                            multi.set_max_connects(connection_cache_size)?;
                        }

                        let agent = AgentContext {
                            multi,
                            multi_messages: flume::unbounded(),
                            message_tx,
                            message_rx,
                            wake_socket,
                            requests: Slab::new(),
                            close_requested: false,
                            waker,
                        };

                        drop(wait_group_thread);

                        tracing::debug!("agent took {:?} to start up", create_start.elapsed());

                        let result = agent.run();

                        if let Err(e) = &result {
                            tracing::error!("agent shut down with error: {}", e);
                        }

                        result
                    })?,
            )),
        };

        // Block until the agent thread responds.
        wait_group.wait();

        Ok(handle)
    }
}

/// A handle to an active agent running in a background thread.
///
/// Dropping the handle will cause the agent thread to shut down and abort any
/// pending transfers.
#[derive(Debug)]
pub(crate) struct Handle {
    /// Used to send messages to the agent thread.
    message_tx: Sender<Message>,

    /// A waker that can wake up the agent thread while it is polling.
    waker: Waker,

    /// A join handle for the agent thread.
    join_handle: Mutex<Option<thread::JoinHandle<Result<(), Error>>>>,
}

/// Internal state of an agent thread.
///
/// The agent thread runs the primary client event loop, which is essentially a
/// traditional curl multi event loop with some extra bookkeeping and async
/// features like wakers.
struct AgentContext {
    /// A curl multi handle, of course.
    multi: curl::multi::Multi,

    /// Queue of messages from the multi handle.
    multi_messages: (Sender<MultiMessage>, Receiver<MultiMessage>),

    /// Used to send messages to the agent thread.
    message_tx: Sender<Message>,

    /// Incoming messages from the agent handle.
    message_rx: Receiver<Message>,

    /// Used to wake up the agent when polling.
    wake_socket: UdpSocket,

    /// Contains all of the active requests.
    requests: Slab<curl::multi::Easy2Handle<RequestHandler>>,

    /// Indicates if the thread has been requested to stop.
    close_requested: bool,

    /// A waker that can wake up the agent thread while it is polling.
    waker: Waker,
}

/// A message sent from the main thread to the agent thread.
#[derive(Debug)]
enum Message {
    /// Requests the agent to close.
    Close,

    /// Begin executing a new request.
    Execute(EasyHandle),

    /// Request to resume reading the request body for the request with the
    /// given ID.
    UnpauseRead(usize),

    /// Request to resume writing the response body for the request with the
    /// given ID.
    UnpauseWrite(usize),
}

#[derive(Debug)]
enum JoinResult {
    AlreadyJoined,
    Ok,
    Err(Error),
    Panic,
}

impl Handle {
    /// Begin executing a request with this agent.
    pub(crate) fn submit_request(&self, request: EasyHandle) -> Result<(), Error> {
        self.send_message(Message::Execute(request))
    }

    /// Send a message to the agent thread.
    ///
    /// If the agent is not connected, an error is returned.
    fn send_message(&self, message: Message) -> Result<(), Error> {
        match self.message_tx.send(message) {
            Ok(()) => {
                // Wake the agent thread up so it will check its messages soon.
                self.waker.wake_by_ref();
                Ok(())
            }
            Err(flume::SendError(_)) => match self.try_join() {
                JoinResult::Err(e) => panic!("agent thread terminated with error: {}", e),
                JoinResult::Panic => panic!("agent thread panicked"),
                _ => panic!("agent thread terminated prematurely"),
            },
        }
    }

    fn try_join(&self) -> JoinResult {
        let mut option = self.join_handle.lock().unwrap();

        if let Some(join_handle) = option.take() {
            match join_handle.join() {
                Ok(Ok(())) => JoinResult::Ok,
                Ok(Err(e)) => JoinResult::Err(e),
                Err(_) => JoinResult::Panic,
            }
        } else {
            JoinResult::AlreadyJoined
        }
    }
}

impl Drop for Handle {
    fn drop(&mut self) {
        // Request the agent thread to shut down.
        if self.send_message(Message::Close).is_err() {
            tracing::error!("agent thread terminated prematurely");
        }

        // Wait for the agent thread to shut down before continuing.
        match self.try_join() {
            JoinResult::Ok => tracing::trace!("agent thread joined cleanly"),
            JoinResult::Err(e) => tracing::error!("agent thread terminated with error: {}", e),
            JoinResult::Panic => tracing::error!("agent thread panicked"),
            _ => {}
        }
    }
}

impl AgentContext {
    #[tracing::instrument(level = "trace", skip(self))]
    fn begin_request(&mut self, mut request: EasyHandle) -> Result<(), Error> {
        // Prepare an entry for storing this request while it executes.
        let entry = self.requests.vacant_entry();
        let id = entry.key();
        let handle = request.raw();

        // Initialize the handler.
        request.get_mut().init(
            id,
            handle,
            {
                let tx = self.message_tx.clone();

                self.waker
                    .chain(move |inner| match tx.send(Message::UnpauseRead(id)) {
                        Ok(()) => inner.wake_by_ref(),
                        Err(_) => tracing::warn!(
                            "agent went away while resuming read for request [id={}]",
                            id
                        ),
                    })
            },
            {
                let tx = self.message_tx.clone();

                self.waker
                    .chain(move |inner| match tx.send(Message::UnpauseWrite(id)) {
                        Ok(()) => inner.wake_by_ref(),
                        Err(_) => tracing::warn!(
                            "agent went away while resuming write for request [id={}]",
                            id
                        ),
                    })
            },
        );

        // Register the request with curl.
        let mut handle = self.multi.add2(request)?;
        handle.set_token(id)?;

        // Add the handle to our bookkeeping structure.
        entry.insert(handle);

        Ok(())
    }

    #[tracing::instrument(level = "trace", skip(self))]
    fn complete_request(
        &mut self,
        token: usize,
        result: Result<(), curl::Error>,
    ) -> Result<(), Error> {
        let handle = self.requests.remove(token);
        let mut handle = self.multi.remove2(handle)?;

        handle.get_mut().on_result(result);

        Ok(())
    }

    fn get_wait_fds(&self) -> [WaitFd; 1] {
        let mut fd = WaitFd::new();

        #[cfg(unix)]
        {
            use std::os::unix::io::AsRawFd;
            fd.set_fd(self.wake_socket.as_raw_fd());
        }

        #[cfg(windows)]
        {
            use std::os::windows::io::AsRawSocket;
            fd.set_fd(self.wake_socket.as_raw_socket());
        }

        fd.poll_on_read(true);

        [fd]
    }

    /// Polls the message channel for new messages from any agent handles.
    ///
    /// If there are no active requests right now, this function will block
    /// until a message is received.
    #[tracing::instrument(level = "trace", skip(self))]
    fn poll_messages(&mut self) -> Result<(), Error> {
        while !self.close_requested {
            if self.requests.is_empty() {
                match self.message_rx.recv() {
                    Ok(message) => self.handle_message(message)?,
                    _ => {
                        tracing::warn!("agent handle disconnected without close message");
                        self.close_requested = true;
                        break;
                    }
                }
            } else {
                match self.message_rx.try_recv() {
                    Ok(message) => self.handle_message(message)?,
                    Err(flume::TryRecvError::Empty) => break,
                    Err(flume::TryRecvError::Disconnected) => {
                        tracing::warn!("agent handle disconnected without close message");
                        self.close_requested = true;
                        break;
                    }
                }
            }
        }

        Ok(())
    }

    #[tracing::instrument(level = "trace", skip(self))]
    fn handle_message(&mut self, message: Message) -> Result<(), Error> {
        tracing::trace!("received message from agent handle");

        match message {
            Message::Close => self.close_requested = true,
            Message::Execute(request) => self.begin_request(request)?,
            Message::UnpauseRead(token) => {
                if let Some(request) = self.requests.get(token) {
                    if let Err(e) = request.unpause_read() {
                        // If unpausing returned an error, it is likely because
                        // curl called our callback inline and the callback
                        // returned an error. Unfortunately this does not affect
                        // the normal state of the transfer, so we need to keep
                        // the transfer alive until it errors through the normal
                        // means, which is likely to happen this turn of the
                        // event loop anyway.
                        tracing::debug!("error unpausing read for request [id={}]: {}", token, e);
                    }
                } else {
                    tracing::warn!(
                        "received unpause request for unknown request token: {}",
                        token
                    );
                }
            }
            Message::UnpauseWrite(token) => {
                if let Some(request) = self.requests.get(token) {
                    if let Err(e) = request.unpause_write() {
                        // If unpausing returned an error, it is likely because
                        // curl called our callback inline and the callback
                        // returned an error. Unfortunately this does not affect
                        // the normal state of the transfer, so we need to keep
                        // the transfer alive until it errors through the normal
                        // means, which is likely to happen this turn of the
                        // event loop anyway.
                        tracing::debug!("error unpausing write for request [id={}]: {}", token, e);
                    }
                } else {
                    tracing::warn!(
                        "received unpause request for unknown request token: {}",
                        token
                    );
                }
            }
        }

        Ok(())
    }

    #[tracing::instrument(level = "trace", skip(self))]
    fn dispatch(&mut self) -> Result<(), Error> {
        self.multi.perform()?;

        // Collect messages from curl about requests that have completed,
        // whether successfully or with an error.
        self.multi.messages(|message| {
            if let Some(result) = message.result() {
                if let Ok(token) = message.token() {
                    self.multi_messages.0.send((token, result)).unwrap();
                }
            }
        });

        loop {
            match self.multi_messages.1.try_recv() {
                // A request completed.
                Ok((token, result)) => self.complete_request(token, result)?,
                Err(flume::TryRecvError::Empty) => break,
                Err(flume::TryRecvError::Disconnected) => unreachable!(),
            }
        }

        Ok(())
    }

    /// Run the agent in the current thread until requested to stop.
    fn run(mut self) -> Result<(), Error> {
        let mut wait_fds = self.get_wait_fds();
        let mut wait_fd_buf = [0; 1024];

        debug_assert_eq!(wait_fds.len(), 1);

        // Agent main loop.
        loop {
            self.poll_messages()?;

            if self.close_requested {
                break;
            }

            // Perform any pending reads or writes and handle any state changes.
            self.dispatch()?;

            // Block until activity is detected or the timeout passes.
            self.multi.wait(&mut wait_fds, WAIT_TIMEOUT)?;

            // We might have woken up early from the notify fd, so drain the
            // socket to clear it.
            if wait_fds[0].received_read() {
                tracing::trace!("woke up from waker");

                // Read data out of the wake socket to clean the buffer. While
                // it's possible that there's a lot of data in the buffer, it
                // is unlikely, so we do just one read. At worst case, the next
                // wait call returns immediately.
                let _ = self.wake_socket.recv_from(&mut wait_fd_buf);
            }
        }

        tracing::debug!("agent shutting down");

        self.requests.clear();

        Ok(())
    }
}

#[cfg(test)]
mod tests {
    use super::*;

    static_assertions::assert_impl_all!(Handle: Send, Sync);
    static_assertions::assert_impl_all!(Message: Send);
}<|MERGE_RESOLUTION|>--- conflicted
+++ resolved
@@ -17,11 +17,7 @@
 use slab::Slab;
 use std::{
     net::UdpSocket,
-<<<<<<< HEAD
     sync::{Arc, Mutex},
-=======
-    sync::Mutex,
->>>>>>> 6c978057
     task::Waker,
     thread,
     time::{Duration, Instant},
