--- conflicted
+++ resolved
@@ -166,8 +166,12 @@
         // Create a curl handle and populate remaining handler fields from it.
         let mut easy = Easy2::new(handler);
         easy.get_mut().handle = easy.raw();
-        let id = easy.get_ref().id();
-        easy.get_mut().span.record("id", &id);
+
+        #[cfg(feature = "tracing")]
+        {
+            let id = easy.get_ref().id();
+            easy.get_mut().span.record("id", &id);
+        }
 
         (easy, future)
     }
@@ -224,15 +228,6 @@
         debug_assert!(self.request_body_waker.is_none());
         debug_assert!(self.response_body_waker.is_none());
 
-<<<<<<< HEAD
-        #[cfg(feature = "tracing")]
-        self.span.record("id", &id);
-        #[cfg(not(feature = "tracing"))]
-        let _id = id;
-
-        self.handle = handle;
-=======
->>>>>>> 69179032
         self.request_body_waker = Some(request_waker);
         self.response_body_waker = Some(response_waker);
     }
