--- conflicted
+++ resolved
@@ -146,11 +146,7 @@
         // Create a future that resolves when the handler receives the response
         // headers.
         let future = async move {
-<<<<<<< HEAD
-            let builder = receiver.await.map_err(|e| Error::new(crate::error::ErrorKind::Unknown, e))??;
-=======
-            let builder = receiver.recv_async().await.map_err(|_| Error::Aborted)??;
->>>>>>> 6c978057
+            let builder = receiver.recv_async().await.map_err(|_| Error::new(crate::error::ErrorKind::Unknown, e))??;
 
             let reader = ResponseBodyReader {
                 inner: response_body_reader,
