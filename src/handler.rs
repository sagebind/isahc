<<<<<<< HEAD
use crate::{parse, response::EffectiveUri, Body, Error};
=======
use crate::{parse, response::EffectiveUri, Metrics, Body, Error};
use crossbeam_channel::{Receiver, Sender, TryRecvError};
>>>>>>> 029bfb3c
use crossbeam_utils::atomic::AtomicCell;
use curl::easy::{InfoType, ReadError, SeekResult, WriteError};
use curl_sys::CURL;
use futures_channel::oneshot::Sender;
use futures_io::{AsyncRead, AsyncWrite};
use futures_util::{
    pin_mut,
    task::AtomicWaker,
};
use http::{Response, Uri};
use sluice::pipe;
use std::{
    ascii,
    ffi::CStr,
    fmt,
    future::Future,
    io,
    os::raw::c_char,
    pin::Pin,
    ptr,
    sync::Arc,
    task::{Context, Poll, Waker},
};

/// Manages the state of a single request/response life cycle.
///
/// During the lifetime of a handler, it will receive callbacks from curl about
/// the progress of the request, and the handler will incrementally build up a
/// response struct as the response is received.
///
/// Every request handler has an associated `Future` that can be used to poll
/// the state of the response. The handler will complete the future once the
/// final HTTP response headers are received. The body of the response (if any)
/// is made available to the consumer of the future, and is also driven by the
/// request handler until the response body is fully consumed or discarded.
///
/// If dropped before the response is finished, the associated future will be
/// completed with an `Aborted` error.
pub(crate) struct RequestHandler {
    /// State shared by the handler and its future.
    shared: Arc<Shared>,

    /// Sender for the associated future.
    sender: Option<Sender<Result<http::response::Builder, Error>>>,

    /// The body to be sent in the request.
    request_body: Body,

    /// A waker used with reading the request body asynchronously. Populated by
    /// an agent when the request is initialized.
    request_body_waker: Option<Waker>,

    /// Status code of the response.
    response_status_code: Option<http::StatusCode>,

    /// HTTP version of the response.
    response_version: Option<http::Version>,

    /// Response headers received so far.
    response_headers: http::HeaderMap,

    /// Writing end of the pipe where the response body is written.
    response_body_writer: pipe::PipeWriter,

    /// A waker used with writing the response body asynchronously. Populated by
    /// an agent when the request is initialized.
    response_body_waker: Option<Waker>,

    /// Metrics object for publishing metrics data to. Lazily initialized.
    metrics: Option<Metrics>,

    /// Raw pointer to the associated curl easy handle. The pointer is not owned
    /// by this struct, but the parent struct to this one, so we know it will be
    /// valid at least for the lifetime of this struct (assuming all other
    /// invariants are upheld).
    handle: *mut CURL,
}

// Would be send implicitly except for the raw CURL pointer.
#[allow(unsafe_code)]
unsafe impl Send for RequestHandler {}

/// State shared by the handler and its future.
///
/// This is also used to keep track of the lifetime of the request.
#[derive(Debug)]
struct Shared {
    /// The ID of the request that this handler is managing. Assigned by the
    /// request agent.
    id: AtomicCell<usize>,

    /// A waker used by the handler to wake up the associated future.
    waker: AtomicWaker,

    completed: AtomicCell<bool>,
    response_body_dropped: AtomicCell<bool>,
}

impl RequestHandler {
    /// Create a new request handler and an associated response future.
    pub(crate) fn new(request_body: Body) -> (Self, impl Future<Output = Result<Response<ResponseBodyReader>, Error>>) {
        let (sender, receiver) = futures_channel::oneshot::channel();
        let shared = Arc::new(Shared {
            id: AtomicCell::new(usize::max_value()),
            waker: AtomicWaker::default(),
            completed: AtomicCell::new(false),
            response_body_dropped: AtomicCell::new(false),
        });
        let (response_body_reader, response_body_writer) = pipe::pipe();

<<<<<<< HEAD
        let handler = Self {
            sender: Some(sender),
            shared: shared.clone(),
            request_body,
            request_body_waker: None,
            response_status_code: None,
            response_version: None,
            response_headers: http::HeaderMap::new(),
            response_body_writer,
            response_body_waker: None,
            handle_raw: None,
        };

        // Create a future that resolves when the handler receives the response
        // headers.
        let future = async move {
            let mut builder = receiver.await
                .map_err(|_| Error::Aborted)??;

            let reader = ResponseBodyReader {
                inner: response_body_reader,
=======
        (
            Self {
                sender: Some(sender),
                shared: shared.clone(),
                request_body,
                request_body_waker: None,
                response_status_code: None,
                response_version: None,
                response_headers: http::HeaderMap::new(),
                response_body_writer,
                response_body_waker: None,
                metrics: None,
                handle: ptr::null_mut(),
            },
            RequestHandlerFuture {
                receiver,
>>>>>>> 029bfb3c
                shared,
            };

            builder.body(reader).map_err(Error::InvalidHttpFormat)
        };

        (handler, future)
    }

    fn is_future_canceled(&self) -> bool {
        self.sender.as_ref()
            .map(Sender::is_canceled)
            .unwrap_or(false)
    }

    /// Initialize the handler and prepare it for the request to begin.
    ///
    /// This is called from within the agent thread when it registers the
    /// request handled by this handler with the multi handle and begins the
    /// request's execution.
    pub(crate) fn init(
        &mut self,
        id: usize,
        handle: *mut CURL,
        request_waker: Waker,
        response_waker: Waker,
    ) {
        // Init should not be called more than once.
        debug_assert!(self.shared.id.load() == usize::max_value());
        debug_assert!(self.request_body_waker.is_none());
        debug_assert!(self.response_body_waker.is_none());

        log::debug!("initializing handler for request [id={}]", id);
        self.shared.id.store(id);
        self.handle = handle;
        self.request_body_waker = Some(request_waker);
        self.response_body_waker = Some(response_waker);
    }

    /// Handle a result produced by curl for this handler's current transfer.
    pub(crate) fn on_result(&mut self, result: Result<(), curl::Error>) {
        self.shared.completed.store(true);

        match result {
            Ok(()) => self.flush_response_headers(),
            Err(e) => {
                log::debug!("curl error: {}", e);
                self.complete(Err(e.into()));
            }
        }
    }

    /// Mark the future as completed successfully with the response headers
    /// received so far.
    fn flush_response_headers(&mut self) {
        if self.sender.is_some() {
            let mut builder = http::Response::builder();

            if let Some(status) = self.response_status_code.take() {
                builder.status(status);
            }

            if let Some(version) = self.response_version.take() {
                builder.version(version);
            }

            for (name, values) in self.response_headers.drain() {
                for value in values {
                    builder.header(&name, value);
                }
            }

            if let Some(uri) = self.get_effective_uri() {
                builder.extension(EffectiveUri(uri));
            }

            // Include metrics in response, but only if it was created. If
            // metrics are disabled then it won't have been created.
            if let Some(metrics) = self.metrics.clone() {
                builder.extension(metrics);
            }

            self.complete(Ok(builder));
        }
    }

    /// Complete the associated future with a result.
    fn complete(&mut self, result: Result<http::response::Builder, Error>) {
        if let Some(sender) = self.sender.take() {
            if let Err(e) = result.as_ref() {
                log::warn!(
                    "request completed with error [id={:?}]: {}",
                    self.shared.id,
                    e
                );
            }

            match sender.send(result) {
                Ok(()) => {
                    self.shared.waker.wake();
                }
                Err(_) => {
                    log::debug!("request canceled by user [id={:?}]", self.shared.id);
                }
            }
        }
    }

    #[allow(unsafe_code)]
    fn get_effective_uri(&mut self) -> Option<Uri> {
        Some(self.handle)
            .filter(|ptr| !ptr.is_null())
            .and_then(|handle| unsafe {
                let mut ptr = ptr::null::<c_char>();

                if curl_sys::curl_easy_getinfo(handle, curl_sys::CURLINFO_EFFECTIVE_URL, &mut ptr)
                    != curl_sys::CURLE_OK
                {
                    None
                } else {
                    Some(ptr)
                }
            })
            .filter(|ptr| !ptr.is_null())
            .map(|ptr| unsafe { CStr::from_ptr(ptr) })
            .and_then(|cstr| cstr.to_str().ok())
            .and_then(|s| s.parse().ok())
    }
}

impl curl::easy::Handler for RequestHandler {
    /// Gets called by curl for each line of data in the HTTP response header.
    fn header(&mut self, data: &[u8]) -> bool {
        // Abort the request if it has been canceled.
        if self.is_future_canceled() {
            return false;
        }

        // Curl calls this function for all lines in the response not part of
        // the response body, not just for headers. We need to inspect the
        // contents of the string in order to determine what it is and how to
        // parse it, just as if we were reading from the socket of a HTTP/1.0 or
        // HTTP/1.1 connection ourselves.

        // Is this the status line?
        if let Some((version, status)) = parse::parse_status_line(data) {
            self.response_version = Some(version);
            self.response_status_code = Some(status);

            // Also clear any pre-existing headers that might be left over from
            // a previous intermediate response.
            self.response_headers.clear();

            return true;
        }

        // Is this a header line?
        if let Some((name, value)) = parse::parse_header(data) {
            self.response_headers.append(name, value);
            return true;
        }

        // Is this the end of the response header?
        if data == b"\r\n" {
            // We will acknowledge the end of the header, but we can't complete
            // our response future yet. If curl decides to follow a redirect,
            // then this current response is not the final response and not the
            // one we should complete with.
            //
            // Instead, we will complete the future when curl marks the transfer
            // as complete, or when we start receiving a response body.
            return true;
        }

        // Unknown header line we don't know how to parse.
        false
    }

    /// Gets called by curl when attempting to send bytes of the request body.
    fn read(&mut self, data: &mut [u8]) -> Result<usize, ReadError> {
        // Abort the request if it has been canceled.
        if self.is_future_canceled() {
            return Err(ReadError::Abort);
        }

        // Create a task context using a waker provided by the agent so we can
        // do an asynchronous read.
        if let Some(waker) = self.request_body_waker.as_ref() {
            let mut context = Context::from_waker(waker);

            match Pin::new(&mut self.request_body).poll_read(&mut context, data) {
                Poll::Pending => Err(ReadError::Pause),
                Poll::Ready(Ok(len)) => Ok(len),
                Poll::Ready(Err(e)) => {
                    log::error!("error reading request body: {}", e);
                    Err(ReadError::Abort)
                }
            }
        } else {
            // The request should never be started without calling init first.
            log::error!("request has not been initialized!");
            Err(ReadError::Abort)
        }
    }

    /// Gets called by curl when it wants to seek to a certain position in the
    /// request body.
    ///
    /// Since this method is synchronous and provides no means of deferring the
    /// seek, we can't do any async operations in this callback. That's why we
    /// only support trivial types of seeking.
    fn seek(&mut self, whence: io::SeekFrom) -> SeekResult {
        // If curl wants to seek to the beginning, there's a chance that we
        // can do that.
        if whence == io::SeekFrom::Start(0) && self.request_body.reset() {
            SeekResult::Ok
        } else {
            log::warn!("seek requested for request body, but it is not supported");
            // We can't do any other type of seek, sorry :(
            SeekResult::CantSeek
        }
    }

    /// Gets called by curl when bytes from the response body are received.
    fn write(&mut self, data: &[u8]) -> Result<usize, WriteError> {
        log::trace!("received {} bytes of data", data.len());

        // Abort the request if it has been canceled.
        if self.shared.response_body_dropped.load() {
            return Ok(0);
        }

        // Now that we've started receiving the response body, we know no more
        // redirects can happen and we can complete the future safely.
        self.flush_response_headers();

        // Create a task context using a waker provided by the agent so we can
        // do an asynchronous write.
        if let Some(waker) = self.response_body_waker.as_ref() {
            let mut context = Context::from_waker(waker);

            match Pin::new(&mut self.response_body_writer).poll_write(&mut context, data) {
                Poll::Pending => Err(WriteError::Pause),
                Poll::Ready(Ok(len)) => Ok(len),
                Poll::Ready(Err(e)) => {
                    if e.kind() == io::ErrorKind::BrokenPipe {
                        log::warn!(
                            "failed to write response body because the response reader was dropped"
                        );
                    } else {
                        log::error!("error writing response body to buffer: {}", e);
                    }
                    Ok(0)
                }
            }
        } else {
            // The request should never be started without calling init first.
            log::error!("request has not been initialized!");
            Ok(0)
        }
    }

    /// Capture transfer progress updates from curl.
    #[allow(unsafe_code)]
    fn progress(
        &mut self,
        dltotal: f64,
        dlnow: f64,
        ultotal: f64,
        ulnow: f64,
    ) -> bool {
        // Initialize metrics if required.
        let metrics = self.metrics.get_or_insert_with(Metrics::new);

        // Store the progress values given.
        metrics.inner.upload_progress.store(ulnow);
        metrics.inner.upload_total.store(ultotal);
        metrics.inner.download_progress.store(dlnow);
        metrics.inner.download_total.store(dltotal);

        // Also scrape additional metrics.
        if !self.handle.is_null() {
            unsafe {
                curl_sys::curl_easy_getinfo(
                    self.handle,
                    curl_sys::CURLINFO_SPEED_UPLOAD,
                    metrics.inner.upload_speed.as_ptr(),
                );

                curl_sys::curl_easy_getinfo(
                    self.handle,
                    curl_sys::CURLINFO_SPEED_DOWNLOAD,
                    metrics.inner.download_speed.as_ptr(),
                );

                curl_sys::curl_easy_getinfo(
                    self.handle,
                    curl_sys::CURLINFO_NAMELOOKUP_TIME,
                    metrics.inner.namelookup_time.as_ptr(),
                );

                curl_sys::curl_easy_getinfo(
                    self.handle,
                    curl_sys::CURLINFO_CONNECT_TIME,
                    metrics.inner.connect_time.as_ptr(),
                );

                curl_sys::curl_easy_getinfo(
                    self.handle,
                    curl_sys::CURLINFO_APPCONNECT_TIME,
                    metrics.inner.appconnect_time.as_ptr(),
                );

                curl_sys::curl_easy_getinfo(
                    self.handle,
                    curl_sys::CURLINFO_PRETRANSFER_TIME,
                    metrics.inner.pretransfer_time.as_ptr(),
                );

                curl_sys::curl_easy_getinfo(
                    self.handle,
                    curl_sys::CURLINFO_STARTTRANSFER_TIME,
                    metrics.inner.starttransfer_time.as_ptr(),
                );

                curl_sys::curl_easy_getinfo(
                    self.handle,
                    curl_sys::CURLINFO_TOTAL_TIME,
                    metrics.inner.total_time.as_ptr(),
                );

                curl_sys::curl_easy_getinfo(
                    self.handle,
                    curl_sys::CURLINFO_REDIRECT_TIME,
                    metrics.inner.redirect_time.as_ptr(),
                );
            }
        }

        true
    }

    /// Gets called by curl whenever it wishes to log a debug message.
    ///
    /// Since we're using the log crate, this callback normalizes the debug info
    /// and writes it to our log.
    fn debug(&mut self, kind: InfoType, data: &[u8]) {
        fn format_byte_string(bytes: impl AsRef<[u8]>) -> String {
            String::from_utf8(
                bytes
                    .as_ref()
                    .iter()
                    .flat_map(|byte| ascii::escape_default(*byte))
                    .collect(),
            )
            .unwrap_or_else(|_| String::from("<binary>"))
        }

        match kind {
            InfoType::Text => log::debug!(target: "isahc::curl", "{}", String::from_utf8_lossy(data).trim_end()),
            InfoType::HeaderIn | InfoType::DataIn => log::trace!(target: "isahc::wire", "<< {}", format_byte_string(data)),
            InfoType::HeaderOut | InfoType::DataOut => log::trace!(target: "isahc::wire", ">> {}", format_byte_string(data)),
            _ => (),
        }
    }
}

impl fmt::Debug for RequestHandler {
    fn fmt(&self, f: &mut fmt::Formatter<'_>) -> fmt::Result {
        write!(f, "RequestHandler({:?})", self.shared.id)
    }
}

/// Wrapper around a pipe reader that returns an error that tracks transfer
/// cancellation.
pub(crate) struct ResponseBodyReader {
    inner: pipe::PipeReader,
    shared: Arc<Shared>,
}

impl AsyncRead for ResponseBodyReader {
    fn poll_read(
        mut self: Pin<&mut Self>,
        cx: &mut Context<'_>,
        buf: &mut [u8],
    ) -> Poll<io::Result<usize>> {
        let inner = &mut self.inner;
        pin_mut!(inner);

        match inner.poll_read(cx, buf) {
            // On EOF, check to see if the transfer was cancelled, and if so,
            // return an error.
            Poll::Ready(Ok(0)) => {
                if !self.shared.completed.load() {
                    Poll::Ready(Err(io::ErrorKind::ConnectionAborted.into()))
                } else {
                    Poll::Ready(Ok(0))
                }
            }
            poll => poll,
        }
    }
}

impl Drop for ResponseBodyReader {
    fn drop(&mut self) {
        self.shared.response_body_dropped.store(true);
    }
}<|MERGE_RESOLUTION|>--- conflicted
+++ resolved
@@ -1,9 +1,4 @@
-<<<<<<< HEAD
-use crate::{parse, response::EffectiveUri, Body, Error};
-=======
 use crate::{parse, response::EffectiveUri, Metrics, Body, Error};
-use crossbeam_channel::{Receiver, Sender, TryRecvError};
->>>>>>> 029bfb3c
 use crossbeam_utils::atomic::AtomicCell;
 use curl::easy::{InfoType, ReadError, SeekResult, WriteError};
 use curl_sys::CURL;
@@ -114,7 +109,6 @@
         });
         let (response_body_reader, response_body_writer) = pipe::pipe();
 
-<<<<<<< HEAD
         let handler = Self {
             sender: Some(sender),
             shared: shared.clone(),
@@ -125,7 +119,8 @@
             response_headers: http::HeaderMap::new(),
             response_body_writer,
             response_body_waker: None,
-            handle_raw: None,
+            metrics: None,
+            handle: ptr::null_mut(),
         };
 
         // Create a future that resolves when the handler receives the response
@@ -136,24 +131,6 @@
 
             let reader = ResponseBodyReader {
                 inner: response_body_reader,
-=======
-        (
-            Self {
-                sender: Some(sender),
-                shared: shared.clone(),
-                request_body,
-                request_body_waker: None,
-                response_status_code: None,
-                response_version: None,
-                response_headers: http::HeaderMap::new(),
-                response_body_writer,
-                response_body_waker: None,
-                metrics: None,
-                handle: ptr::null_mut(),
-            },
-            RequestHandlerFuture {
-                receiver,
->>>>>>> 029bfb3c
                 shared,
             };
 
