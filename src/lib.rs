//! The practical HTTP client that is fun to use.
//!
//! Here are some of Isahc's key features:
//!
//! - Full support for HTTP/1.1 and HTTP/2.
//! - Configurable request timeouts.
//! - Fully asynchronous core, with asynchronous and incremental reading and
//!   writing of request and response bodies.
//! - Offers an ergonomic synchronous API as well as an asynchronous API with
//!   support for async/await.
//! - Optional automatic redirect following.
//! - Sessions and cookie persistence.
//!
//! # Getting started
//!
//! Sending requests is as easy as calling a single function. Let's make a
//! simple GET request to an example website:
//!
//! ```no_run
//! use isahc::prelude::*;
//!
//! let mut response = isahc::get("https://example.org")?;
//! println!("{}", response.text()?);
//! # Ok::<(), isahc::Error>(())
//! ```
//!
//! By default, sending a request will wait for the response, up until the
//! response headers are received. The returned response struct includes the
//! response body as an open stream implementing [`Read`](std::io::Read).
//!
//! Sending a POST request is also easy, and takes an additional argument for
//! the request body:
//!
//! ```no_run
//! let response = isahc::post("https://httpbin.org/post", "make me a salad")?;
//! # Ok::<(), isahc::Error>(())
//! ```
//!
//! Isahc provides several other simple functions for common HTTP request types:
//!
//! ```no_run
//! isahc::put("https://httpbin.org/put", "have a salad")?;
//! isahc::head("https://httpbin.org/get")?;
//! isahc::delete("https://httpbin.org/delete")?;
//! # Ok::<(), isahc::Error>(())
//! ```
//!
//! If you want to customize the request by adding headers, setting timeouts,
//! etc, then you can create a [`Request`][prelude::Request] using a
//! builder-style fluent interface, then finishing it off with a
//! [`send`][RequestExt::send]:
//!
//! ```no_run
//! use isahc::prelude::*;
//! use std::time::Duration;
//!
//! let response = Request::post("https://httpbin.org/post")
//!     .header("Content-Type", "application/json")
//!     .timeout(Duration::from_secs(5))
//!     .body(r#"{
//!         "speed": "fast",
//!         "cool_name": true
//!     }"#)?
//!     .send()?;
//! # Ok::<(), isahc::Error>(())
//! ```
//!
//! For even more examples used in complete programs, please check out the
//! [examples](https://github.com/sagebind/isahc/tree/master/examples) directory
//! in the project repo.
//!
//! # Feature tour
//!
//! Below is a brief overview of some notable features of Isahc. Check out the
//! rest of the documentation for even more guides and examples.
//!
//! ## Easy request functions
//!
//! You can start sending requests without any configuration by using the global
//! functions in this module, including [`get`], [`post`], and [`send`]. These
//! use a shared HTTP client instance with sane defaults, so it is easy to get
//! up and running. They should work perfectly fine for many use-cases, so don't
//! worry about graduating to more complex APIs if you don't need them.
//!
//! ## Request and response traits
//!
//! Isahc includes a number of traits in the [`prelude`] module that extend the
//! [`Request`] and [`Response`] types with a plethora of extra methods that
//! make common tasks convenient and allow you to configure more advanced
//! connection and protocol details.
//!
//! Some key traits to read about include
//! [`Configurable`](config::Configurable), [`RequestExt`], and [`ResponseExt`].
//!
//! ## Custom clients
//!
//! The free-standing functions for sending requests use a shared [`HttpClient`]
//! instance, but you can also create your own client instances, which allows
//! you to customize the default behavior for requests that use it.
//!
//! See the documentation for [`HttpClient`] and [`HttpClientBuilder`] for more
//! information on creating custom clients.
//!
//! ## Asynchronous requests
//!
//! Requests are always executed asynchronously under the hood. This allows a
//! single client to execute a large number of requests concurrently with
//! minimal overhead. Even synchronous applications can benefit!
//!
//! If you are writing an asynchronous application, you can reap additional
//! benefits from the async nature of the client by using the asynchronous
//! methods available to prevent blocking threads in your code. All request
//! methods have an asynchronous variant that ends with `_async` in the name.
//! Here is our first example rewritten to use async/await syntax:
//!
//! ```no_run
//! # async fn run() -> Result<(), isahc::Error> {
//! use isahc::prelude::*;
//!
//! let mut response = isahc::get_async("https://httpbin.org/get").await?;
//! println!("{}", response.text_async().await?);
//! # Ok(()) }
//! ```
//!
//! # Feature flags
//!
//! Isahc is designed to be as "pay-as-you-need" as possible using Cargo feature
//! flags and optional dependencies. Unstable features are also initially
//! released behind feature flags until they are stabilized. You can add the
//! feature names below to your `Cargo.toml` file to enable them:
//!
//! ```toml
//! [dependencies.isahc]
//! version = "0.8"
//! features = ["psl"]
//! ```
//!
//! Below is a list of all available feature flags and their meanings.
//!
//! ## `cookies`
//!
//! Enable persistent HTTP cookie support. Disabled by default.
//!
//! ## `http2`
//!
//! Enable compile-time support for HTTP/2 in libcurl via libnghttp2. This does
//! not actually affect whether HTTP/2 is used for a given request, but simply
//! makes it available. To configure which HTTP versions to use in a request,
//! see [`VersionNegotiation`](config::VersionNegotiation).
//!
//! Enabled by default.
//!
//! ## `json`
//!
//! Additional serialization and deserialization of JSON bodies via
//! [serde](https://serde.rs). Disabled by default.
//!
//! ## `psl`
//!
//! Enable use of the Public Suffix List to filter out potentially malicious
//! cross-domain cookies. Implies `cookies`, disabled by default.
//!
//! ## `spnego`
//!
//! Enable support for [SPNEGO-based HTTP
//! authentication](https://tools.ietf.org/html/rfc4559) (`negotiate` auth
//! scheme). This makes the `negotiate` scheme available in the API and, if
//! `static-curl` is enabled, compiles libcurl with GSS-API APIs. The [MIT
//! Kerberos](https://web.mit.edu/kerberos/) headers must be pre-installed at
//! compile time.
//!
//! ## `static-curl`
//!
//! Use a bundled libcurl version and statically link to it. Enabled by default.
//!
//! ## `text-decoding`
//!
//! Enable support for decoding text-based responses in various charsets into
//! strings. Enabled by default.
//!
//! ## Unstable APIs
//!
//! There are also some features that enable new incubating APIs that do not
//! have stability guarantees:
//!
//! ### `unstable-interceptors`
//!
//! Enable the new interceptors API (replaces the old unstable middleware API).
//! Unstable until the API is finalized. This an unstable feature whose
//! interface may change between patch releases.
//!
//! # Logging and tracing
//!
//! Isahc logs quite a bit of useful information at various levels compatible
//! with the [log](https://docs.rs/log) crate. For even more in-depth
//! diagnostics, you can use a [tracing](https://docs.rs/tracing) subscriber to
//! track log events grouped by individual requests. This can be especially
//! useful if you are sending multiple requests concurrently.
//!
//! If you set the log level to `Trace` for the `isahc::wire` target, Isahc will
//! also log all incoming and outgoing data while in flight. This may come in
//! handy if you are debugging code and need to see the exact data being sent to
//! the server and being received.

#![doc(
    html_logo_url = "https://raw.githubusercontent.com/sagebind/isahc/master/media/isahc.svg.png",
    html_favicon_url = "https://raw.githubusercontent.com/sagebind/isahc/master/media/icon.png"
)]
#![deny(unsafe_code)]
#![warn(
    future_incompatible,
    missing_debug_implementations,
    missing_docs,
    rust_2018_idioms,
    unreachable_pub,
    unused,
    clippy::all
)]
// This lint produces a lot of false positives. See
// https://github.com/rust-lang/rust-clippy/issues/3900.
#![allow(clippy::cognitive_complexity)]

use http::{Request, Response};
use once_cell::sync::Lazy;
use std::convert::TryFrom;

#[cfg(feature = "cookies")]
pub mod cookies;

mod agent;
mod body;
mod client;
<<<<<<< HEAD
=======
mod default_headers;
mod error;
>>>>>>> 6c978057
mod handler;
mod headers;
mod metrics;
mod redirect;
mod request;
mod response;
mod task;
mod text;

pub mod auth;
pub mod error;
pub mod config;

#[cfg(feature = "unstable-interceptors")]
pub mod interceptor;
#[cfg(not(feature = "unstable-interceptors"))]
#[allow(unreachable_pub, unused)]
pub(crate) mod interceptor;

pub use crate::{
    body::Body,
    client::{HttpClient, HttpClientBuilder, ResponseFuture},
    error::Error,
    metrics::Metrics,
    request::RequestExt,
    response::ResponseExt,
};

/// Re-export of the standard HTTP types.
pub use http;

/// A "prelude" for importing common Isahc types.
///
/// # Example
///
/// ```
/// use isahc::prelude::*;
/// ```
pub mod prelude {
    #[doc(no_inline)]
    pub use crate::{config::Configurable, Body, HttpClient, RequestExt, ResponseExt};

    #[doc(no_inline)]
    pub use http::{Request, Response};
}

/// Send a GET request to the given URI.
///
/// The request is executed using a shared [`HttpClient`] instance. See
/// [`HttpClient::get`] for details.
pub fn get<U>(uri: U) -> Result<Response<Body>, Error>
where
    http::Uri: TryFrom<U>,
    <http::Uri as TryFrom<U>>::Error: Into<http::Error>,
{
    HttpClient::shared().get(uri)
}

/// Send a GET request to the given URI asynchronously.
///
/// The request is executed using a shared [`HttpClient`] instance. See
/// [`HttpClient::get_async`] for details.
pub fn get_async<U>(uri: U) -> ResponseFuture<'static>
where
    http::Uri: TryFrom<U>,
    <http::Uri as TryFrom<U>>::Error: Into<http::Error>,
{
    HttpClient::shared().get_async(uri)
}

/// Send a HEAD request to the given URI.
///
/// The request is executed using a shared [`HttpClient`] instance. See
/// [`HttpClient::head`] for details.
pub fn head<U>(uri: U) -> Result<Response<Body>, Error>
where
    http::Uri: TryFrom<U>,
    <http::Uri as TryFrom<U>>::Error: Into<http::Error>,
{
    HttpClient::shared().head(uri)
}

/// Send a HEAD request to the given URI asynchronously.
///
/// The request is executed using a shared [`HttpClient`] instance. See
/// [`HttpClient::head_async`] for details.
pub fn head_async<U>(uri: U) -> ResponseFuture<'static>
where
    http::Uri: TryFrom<U>,
    <http::Uri as TryFrom<U>>::Error: Into<http::Error>,
{
    HttpClient::shared().head_async(uri)
}

/// Send a POST request to the given URI with a given request body.
///
/// The request is executed using a shared [`HttpClient`] instance. See
/// [`HttpClient::post`] for details.
pub fn post<U>(uri: U, body: impl Into<Body>) -> Result<Response<Body>, Error>
where
    http::Uri: TryFrom<U>,
    <http::Uri as TryFrom<U>>::Error: Into<http::Error>,
{
    HttpClient::shared().post(uri, body)
}

/// Send a POST request to the given URI asynchronously with a given request
/// body.
///
/// The request is executed using a shared [`HttpClient`] instance. See
/// [`HttpClient::post_async`] for details.
pub fn post_async<U>(uri: U, body: impl Into<Body>) -> ResponseFuture<'static>
where
    http::Uri: TryFrom<U>,
    <http::Uri as TryFrom<U>>::Error: Into<http::Error>,
{
    HttpClient::shared().post_async(uri, body)
}

/// Send a PUT request to the given URI with a given request body.
///
/// The request is executed using a shared [`HttpClient`] instance. See
/// [`HttpClient::put`] for details.
pub fn put<U>(uri: U, body: impl Into<Body>) -> Result<Response<Body>, Error>
where
    http::Uri: TryFrom<U>,
    <http::Uri as TryFrom<U>>::Error: Into<http::Error>,
{
    HttpClient::shared().put(uri, body)
}

/// Send a PUT request to the given URI asynchronously with a given request
/// body.
///
/// The request is executed using a shared [`HttpClient`] instance. See
/// [`HttpClient::put_async`] for details.
pub fn put_async<U>(uri: U, body: impl Into<Body>) -> ResponseFuture<'static>
where
    http::Uri: TryFrom<U>,
    <http::Uri as TryFrom<U>>::Error: Into<http::Error>,
{
    HttpClient::shared().put_async(uri, body)
}

/// Send a DELETE request to the given URI.
///
/// The request is executed using a shared [`HttpClient`] instance. See
/// [`HttpClient::delete`] for details.
pub fn delete<U>(uri: U) -> Result<Response<Body>, Error>
where
    http::Uri: TryFrom<U>,
    <http::Uri as TryFrom<U>>::Error: Into<http::Error>,
{
    HttpClient::shared().delete(uri)
}

/// Send a DELETE request to the given URI asynchronously.
///
/// The request is executed using a shared [`HttpClient`] instance. See
/// [`HttpClient::delete_async`] for details.
pub fn delete_async<U>(uri: U) -> ResponseFuture<'static>
where
    http::Uri: TryFrom<U>,
    <http::Uri as TryFrom<U>>::Error: Into<http::Error>,
{
    HttpClient::shared().delete_async(uri)
}

/// Send an HTTP request and return the HTTP response.
///
/// The request is executed using a shared [`HttpClient`] instance. See
/// [`HttpClient::send`] for details.
pub fn send<B: Into<Body>>(request: Request<B>) -> Result<Response<Body>, Error> {
    HttpClient::shared().send(request)
}

/// Send an HTTP request and return the HTTP response asynchronously.
///
/// The request is executed using a shared [`HttpClient`] instance. See
/// [`HttpClient::send_async`] for details.
pub fn send_async<B: Into<Body>>(request: Request<B>) -> ResponseFuture<'static> {
    HttpClient::shared().send_async(request)
}

/// Gets a human-readable string with the version number of Isahc and its
/// dependencies.
///
/// This function can be helpful when troubleshooting issues in Isahc or one of
/// its dependencies.
pub fn version() -> &'static str {
    static FEATURES_STRING: &str = include_str!(concat!(env!("OUT_DIR"), "/features.txt"));
    static VERSION_STRING: Lazy<String> = Lazy::new(|| format!(
        "isahc/{} (features:{}) {}",
        env!("CARGO_PKG_VERSION"),
        FEATURES_STRING,
        curl::Version::num(),
    ));

    &VERSION_STRING
}<|MERGE_RESOLUTION|>--- conflicted
+++ resolved
@@ -230,11 +230,7 @@
 mod agent;
 mod body;
 mod client;
-<<<<<<< HEAD
-=======
 mod default_headers;
-mod error;
->>>>>>> 6c978057
 mod handler;
 mod headers;
 mod metrics;
