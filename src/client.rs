//! The HTTP client implementation.

use crate::{
    agent::{self, AgentBuilder},
    config::*,
    handler::{RequestHandler, RequestHandlerFuture, ResponseBodyReader},
    middleware::Middleware,
    Body, Error,
};
use futures_io::AsyncRead;
use futures_util::pin_mut;
use http::{Request, Response};
use lazy_static::lazy_static;
use std::{
    fmt,
    future::Future,
    io,
    iter::FromIterator,
    net::SocketAddr,
    pin::Pin,
    sync::Arc,
    task::{Context, Poll},
    time::Duration,
};

lazy_static! {
    static ref USER_AGENT: String = format!(
        "curl/{} isahc/{}",
        curl::Version::get().version(),
        env!("CARGO_PKG_VERSION")
    );
}

/// An HTTP client builder, capable of creating custom [`HttpClient`] instances
/// with customized behavior.
///
/// # Examples
///
/// ```
/// use isahc::config::RedirectPolicy;
/// use isahc::http;
/// use isahc::prelude::*;
/// use std::time::Duration;
///
/// let client = HttpClient::builder()
///     .timeout(Duration::from_secs(60))
///     .redirect_policy(RedirectPolicy::Limit(10))
///     .preferred_http_version(http::Version::HTTP_2)
///     .build()?;
/// # Ok::<(), isahc::Error>(())
/// ```
#[derive(Default)]
pub struct HttpClientBuilder {
    agent_builder: AgentBuilder,
    defaults: http::Extensions,
    middleware: Vec<Box<dyn Middleware>>,
}

impl HttpClientBuilder {
    /// Create a new builder for building a custom client. All configuration
    /// will start out with the default values.
    ///
    /// This is equivalent to the [`Default`] implementation.
    pub fn new() -> Self {
        Self::default()
    }

    /// Enable persistent cookie handling using a cookie jar.
    ///
    /// This method requires the `cookies` feature to be enabled.
    #[cfg(feature = "cookies")]
    pub fn cookies(self) -> Self {
        self.middleware_impl(crate::cookies::CookieJar::default())
    }

    /// Add a middleware layer to the client.
    ///
    /// This method requires the `middleware-api` feature to be enabled.
    #[cfg(feature = "middleware-api")]
    pub fn middleware(self, middleware: impl Middleware) -> Self {
        self.middleware_impl(middleware)
    }

    #[allow(unused)]
    fn middleware_impl(mut self, middleware: impl Middleware) -> Self {
        self.middleware.push(Box::new(middleware));
        self
    }

    /// Set a maximum number of simultaneous connections that this client is
    /// allowed to keep open at one time.
    ///
    /// If set to a value greater than zero, no more than `max` connections will
    /// be opened at one time. If executing a new request would require opening
    /// a new connection, then the request will stay in a "pending" state until
    /// an existing connection can be used or an active request completes and
    /// can be closed, making room for a new connection.
    ///
    /// Setting this value to `0` disables the limit entirely.
    ///
    /// This is an effective way of limiting the number of sockets or file
    /// descriptors that this client will open, though note that the client may
    /// use file descriptors for purposes other than just HTTP connections.
    ///
    /// By default this value is `0` and no limit is enforced.
    ///
    /// To apply a limit per-host, see
    /// [`HttpClientBuilder::max_connections_per_host`].
    pub fn max_connections(mut self, max: usize) -> Self {
        self.agent_builder = self.agent_builder.max_connections(max);
        self
    }

    /// Set a maximum number of simultaneous connections that this client is
    /// allowed to keep open to individual hosts at one time.
    ///
    /// If set to a value greater than zero, no more than `max` connections will
    /// be opened to a single host at one time. If executing a new request would
    /// require opening a new connection, then the request will stay in a
    /// "pending" state until an existing connection can be used or an active
    /// request completes and can be closed, making room for a new connection.
    ///
    /// Setting this value to `0` disables the limit entirely. By default this
    /// value is `0` and no limit is enforced.
    ///
    /// To set a global limit across all hosts, see
    /// [`HttpClientBuilder::max_connections`].
    pub fn max_connections_per_host(mut self, max: usize) -> Self {
        self.agent_builder = self.agent_builder.max_connections_per_host(max);
        self
    }

    /// Set a timeout for the maximum time allowed for a request-response cycle.
    ///
    /// If not set, no timeout will be enforced.
    pub fn timeout(mut self, timeout: Duration) -> Self {
        self.defaults.insert(Timeout(timeout));
        self
    }

    /// Set a timeout for the initial connection phase.
    ///
    /// If not set, a connect timeout of 300 seconds will be used.
    pub fn connect_timeout(mut self, timeout: Duration) -> Self {
        self.defaults.insert(ConnectTimeout(timeout));
        self
    }

    /// Set a policy for automatically following server redirects.
    ///
    /// The default is to not follow redirects.
    pub fn redirect_policy(mut self, policy: RedirectPolicy) -> Self {
        self.defaults.insert(policy);
        self
    }

    /// Update the `Referer` header automatically when following redirects.
    pub fn auto_referer(mut self) -> Self {
        self.defaults.insert(AutoReferer);
        self
    }

    /// Set a preferred HTTP version the client should attempt to use to
    /// communicate to the server with.
    ///
    /// This is treated as a suggestion. A different version may be used if the
    /// server does not support it or negotiates a different version.
    pub fn preferred_http_version(mut self, version: http::Version) -> Self {
        self.defaults.insert(PreferredHttpVersion(version));
        self
    }

    /// Enable TCP keepalive with a given probe interval.
    pub fn tcp_keepalive(mut self, interval: Duration) -> Self {
        self.defaults.insert(TcpKeepAlive(interval));
        self
    }

    /// Enables the `TCP_NODELAY` option on connect.
    pub fn tcp_nodelay(mut self) -> Self {
        self.defaults.insert(TcpNoDelay);
        self
    }

    /// Set a proxy to use for requests.
    ///
    /// The proxy protocol is specified by the URI scheme.
    ///
    /// - **`http`**: Proxy. Default when no scheme is specified.
    /// - **`https`**: HTTPS Proxy. (Added in 7.52.0 for OpenSSL, GnuTLS and
    ///   NSS)
    /// - **`socks4`**: SOCKS4 Proxy.
    /// - **`socks4a`**: SOCKS4a Proxy. Proxy resolves URL hostname.
    /// - **`socks5`**: SOCKS5 Proxy.
    /// - **`socks5h`**: SOCKS5 Proxy. Proxy resolves URL hostname.
    ///
    /// By default no proxy will be used, unless one is specified in either the
    /// `http_proxy` or `https_proxy` environment variables.
    pub fn proxy(mut self, proxy: http::Uri) -> Self {
        self.defaults.insert(Proxy(proxy));
        self
    }

    /// Set a maximum upload speed for the request body, in bytes per second.
    ///
    /// The default is unlimited.
    pub fn max_upload_speed(mut self, max: u64) -> Self {
        self.defaults.insert(MaxUploadSpeed(max));
        self
    }

    /// Set a maximum download speed for the response body, in bytes per second.
    ///
    /// The default is unlimited.
    pub fn max_download_speed(mut self, max: u64) -> Self {
        self.defaults.insert(MaxDownloadSpeed(max));
        self
    }

    /// Set a list of specific DNS servers to be used for DNS resolution.
    ///
    /// By default this option is not set and the system's built-in DNS resolver
    /// is used. This option can only be used if libcurl is compiled with
    /// [c-ares](https://c-ares.haxx.se), otherwise this option has no effect.
    pub fn dns_servers(mut self, servers: impl IntoIterator<Item = SocketAddr>) -> Self {
        self.defaults.insert(DnsServers::from_iter(servers));
        self
    }

    /// Set a list of ciphers to use for SSL/TLS connections.
    ///
    /// The list of valid cipher names is dependent on the underlying SSL/TLS
    /// engine in use. You can find an up-to-date list of potential cipher names
    /// at <https://curl.haxx.se/docs/ssl-ciphers.html>.
    ///
    /// The default is unset and will result in the system defaults being used.
    pub fn ssl_ciphers(mut self, servers: impl IntoIterator<Item = String>) -> Self {
        self.defaults.insert(SslCiphers::from_iter(servers));
        self
    }

    /// Set a custom SSL/TLS client certificate to use for all client
    /// connections.
    ///
    /// If a format is not supported by the underlying SSL/TLS engine, an error
    /// will be returned when attempting to send a request using the offending
    /// certificate.
    ///
    /// The default value is none.
    ///
    /// # Examples
    ///
    /// ```
    /// # use isahc::config::*;
    /// # use isahc::prelude::*;
    /// #
    /// let client = HttpClient::builder()
    ///     .ssl_client_certificate(ClientCertificate::PEM {
    ///         path: "client.pem".into(),
    ///         private_key: Some(PrivateKey::PEM {
    ///             path: "key.pem".into(),
    ///             password: Some("secret".into()),
    ///         }),
    ///     })
    ///     .build()?;
    /// # Ok::<(), isahc::Error>(())
    /// ```
    pub fn ssl_client_certificate(mut self, certificate: ClientCertificate) -> Self {
        self.defaults.insert(certificate);
        self
    }

    /// Controls the use of certificate validation.
    ///
    /// Defaults to `false` as per libcurl's default
    ///
    /// # Warning
    ///
    /// You should think very carefully before using this method. If
    /// invalid certificates are trusted, *any* certificate for *any* site
    /// will be trusted for use. This includes expired certificates. This
    /// introduces significant vulnerabilities, and should only be used
    /// as a last resort.
    pub fn danger_allow_unsafe_ssl(mut self, allow_unsafe: bool) -> Self {
        self.defaults.insert(AllowUnsafeSsl(allow_unsafe));
        self
    }

    pub fn enable_metrics(mut self) -> Self {
        self.defaults.insert(EnableMetrics(true));
        self
    }

    /// Build an [`HttpClient`] using the configured options.
    ///
    /// If the client fails to initialize, an error will be returned.
    pub fn build(self) -> Result<HttpClient, Error> {
        Ok(HttpClient {
            agent: Arc::new(self.agent_builder.spawn()?),
            defaults: self.defaults,
            middleware: self.middleware,
        })
    }
}

impl fmt::Debug for HttpClientBuilder {
    fn fmt(&self, f: &mut fmt::Formatter<'_>) -> fmt::Result {
        f.debug_struct("HttpClientBuilder").finish()
    }
}

/// An HTTP client for making requests.
///
/// An [`HttpClient`] instance acts as a session for executing one or more HTTP
/// requests, and also allows you to set common protocol settings that should be
/// applied to all requests made with the client.
///
/// [`HttpClient`] is entirely thread-safe, and implements both [`Send`] and
/// [`Sync`]. You are free to create clients outside the context of the "main"
/// thread, or move them between threads. You can even invoke many requests
/// simultaneously from multiple threads, since doing so doesn't need a mutable
/// reference to the client. This is fairly cheap to do as well, since
/// internally requests use lock-free message passing to get things going.
///
/// The client maintains a connection pool internally and is not cheap to
/// create, so we recommend creating a client once and re-using it throughout
/// your code. Creating a new client for every request would decrease
/// performance significantly, and might cause errors to occur under high
/// workloads, caused by creating too many system resources like sockets or
/// threads.
///
/// It is not universally true that you should use exactly one client instance
/// in an application. All HTTP requests made with the same client will share
/// any session-wide state, like cookies or persistent connections. It may be
/// the case that it is better to create separate clients for separate areas of
/// an application if they have separate concerns or are making calls to
/// different servers. If you are creating an API client library, that might be
/// a good place to maintain your own internal client.
///
/// # Examples
///
/// ```no_run
/// use isahc::prelude::*;
///
/// // Create a new client using reasonable defaults.
/// let client = HttpClient::new()?;
///
/// // Make some requests.
/// let mut response = client.get("https://example.org")?;
/// assert!(response.status().is_success());
///
/// println!("Response:\n{}", response.text()?);
/// # Ok::<(), isahc::Error>(())
/// ```
///
/// Customizing the client configuration:
///
/// ```no_run
/// use isahc::{config::RedirectPolicy, prelude::*};
/// use std::time::Duration;
///
/// let client = HttpClient::builder()
///     .preferred_http_version(http::Version::HTTP_11)
///     .redirect_policy(RedirectPolicy::Limit(10))
///     .timeout(Duration::from_secs(20))
///     // May return an error if there's something wrong with our configuration
///     // or if the client failed to start up.
///     .build()?;
///
/// let response = client.get("https://example.org")?;
/// assert!(response.status().is_success());
/// # Ok::<(), isahc::Error>(())
/// ```
///
/// See the documentation on [`HttpClientBuilder`] for a comprehensive look at
/// what can be configured.
pub struct HttpClient {
    /// This is how we talk to our background agent thread.
    agent: Arc<agent::Handle>,
    /// Map of config values that should be used to configure execution if not
    /// specified in a request.
    defaults: http::Extensions,
    /// Any middleware implementations that requests should pass through.
    middleware: Vec<Box<dyn Middleware>>,
}

impl HttpClient {
    /// Create a new HTTP client using the default configuration.
    ///
    /// If the client fails to initialize, an error will be returned.
    pub fn new() -> Result<Self, Error> {
        HttpClientBuilder::default().build()
    }

    /// Get a reference to a global client instance.
    ///
    /// TODO: Stabilize.
    pub(crate) fn shared() -> &'static Self {
        lazy_static! {
            static ref SHARED: HttpClient =
                HttpClient::new().expect("shared client failed to initialize");
        }
        &SHARED
    }

    /// Create a new [`HttpClientBuilder`] for building a custom client.
    pub fn builder() -> HttpClientBuilder {
        HttpClientBuilder::default()
    }

    /// Send a GET request to the given URI.
    ///
    /// To customize the request further, see [`HttpClient::send`]. To execute
    /// the request asynchronously, see [`HttpClient::get_async`].
    ///
    /// # Examples
    ///
    /// ```no_run
    /// use isahc::prelude::*;
    ///
    /// # let client = HttpClient::new()?;
    /// let mut response = client.get("https://example.org")?;
    /// println!("{}", response.text()?);
    /// # Ok::<(), isahc::Error>(())
    /// ```
    #[inline]
    pub fn get<U>(&self, uri: U) -> Result<Response<Body>, Error>
    where
        http::Uri: http::HttpTryFrom<U>,
    {
        self.get_async(uri).join()
    }

    /// Send a GET request to the given URI asynchronously.
    ///
    /// To customize the request further, see [`HttpClient::send_async`]. To
    /// execute the request synchronously, see [`HttpClient::get`].
    pub fn get_async<U>(&self, uri: U) -> ResponseFuture<'_>
    where
        http::Uri: http::HttpTryFrom<U>,
    {
        self.send_builder_async(http::Request::get(uri), Body::empty())
    }

    /// Send a HEAD request to the given URI.
    ///
    /// To customize the request further, see [`HttpClient::send`]. To execute
    /// the request asynchronously, see [`HttpClient::head_async`].
    ///
    /// # Examples
    ///
    /// ```no_run
    /// # use isahc::prelude::*;
    /// # let client = HttpClient::new()?;
    /// let response = client.head("https://example.org")?;
    /// println!("Page size: {:?}", response.headers()["content-length"]);
    /// # Ok::<(), isahc::Error>(())
    /// ```
    #[inline]
    pub fn head<U>(&self, uri: U) -> Result<Response<Body>, Error>
    where
        http::Uri: http::HttpTryFrom<U>,
    {
        self.head_async(uri).join()
    }

    /// Send a HEAD request to the given URI asynchronously.
    ///
    /// To customize the request further, see [`HttpClient::send_async`]. To
    /// execute the request synchronously, see [`HttpClient::head`].
    pub fn head_async<U>(&self, uri: U) -> ResponseFuture<'_>
    where
        http::Uri: http::HttpTryFrom<U>,
    {
        self.send_builder_async(http::Request::head(uri), Body::empty())
    }

    /// Send a POST request to the given URI with a given request body.
    ///
    /// To customize the request further, see [`HttpClient::send`]. To execute
    /// the request asynchronously, see [`HttpClient::post_async`].
    ///
    /// # Examples
    ///
    /// ```no_run
    /// use isahc::prelude::*;
    ///
    /// let client = HttpClient::new()?;
    ///
    /// let response = client.post("https://httpbin.org/post", r#"{
    ///     "speed": "fast",
    ///     "cool_name": true
    /// }"#)?;
    /// # Ok::<(), isahc::Error>(())
    #[inline]
    pub fn post<U>(&self, uri: U, body: impl Into<Body>) -> Result<Response<Body>, Error>
    where
        http::Uri: http::HttpTryFrom<U>,
    {
        self.post_async(uri, body).join()
    }

    /// Send a POST request to the given URI asynchronously with a given request
    /// body.
    ///
    /// To customize the request further, see [`HttpClient::send_async`]. To
    /// execute the request synchronously, see [`HttpClient::post`].
    pub fn post_async<U>(&self, uri: U, body: impl Into<Body>) -> ResponseFuture<'_>
    where
        http::Uri: http::HttpTryFrom<U>,
    {
        self.send_builder_async(http::Request::post(uri), body)
    }

    /// Send a PUT request to the given URI with a given request body.
    ///
    /// To customize the request further, see [`HttpClient::send`]. To execute
    /// the request asynchronously, see [`HttpClient::put_async`].
    ///
    /// # Examples
    ///
    /// ```no_run
    /// use isahc::prelude::*;
    ///
    /// let client = HttpClient::new()?;
    ///
    /// let response = client.put("https://httpbin.org/put", r#"{
    ///     "speed": "fast",
    ///     "cool_name": true
    /// }"#)?;
    /// # Ok::<(), isahc::Error>(())
    /// ```
    #[inline]
    pub fn put<U>(&self, uri: U, body: impl Into<Body>) -> Result<Response<Body>, Error>
    where
        http::Uri: http::HttpTryFrom<U>,
    {
        self.put_async(uri, body).join()
    }

    /// Send a PUT request to the given URI asynchronously with a given request
    /// body.
    ///
    /// To customize the request further, see [`HttpClient::send_async`]. To
    /// execute the request synchronously, see [`HttpClient::put`].
    pub fn put_async<U>(&self, uri: U, body: impl Into<Body>) -> ResponseFuture<'_>
    where
        http::Uri: http::HttpTryFrom<U>,
    {
        self.send_builder_async(http::Request::put(uri), body)
    }

    /// Send a DELETE request to the given URI.
    ///
    /// To customize the request further, see [`HttpClient::send`]. To execute
    /// the request asynchronously, see [`HttpClient::delete_async`].
    #[inline]
    pub fn delete<U>(&self, uri: U) -> Result<Response<Body>, Error>
    where
        http::Uri: http::HttpTryFrom<U>,
    {
        self.delete_async(uri).join()
    }

    /// Send a DELETE request to the given URI asynchronously.
    ///
    /// To customize the request further, see [`HttpClient::send_async`]. To
    /// execute the request synchronously, see [`HttpClient::delete`].
    pub fn delete_async<U>(&self, uri: U) -> ResponseFuture<'_>
    where
        http::Uri: http::HttpTryFrom<U>,
    {
        self.send_builder_async(http::Request::delete(uri), Body::empty())
    }

    /// Send an HTTP request and return the HTTP response.
    ///
    /// The response body is provided as a stream that may only be consumed
    /// once.
    ///
    /// This client's configuration can be overridden for this request by
    /// configuring the request using methods provided by the
    /// [`RequestBuilderExt`](crate::prelude::RequestBuilderExt) trait.
    ///
    /// Upon success, will return a [`Response`] containing the status code,
    /// response headers, and response body from the server. The [`Response`] is
    /// returned as soon as the HTTP response headers are received; the
    /// connection will remain open to stream the response body in real time.
    /// Dropping the response body without fully consume it will close the
    /// connection early without downloading the rest of the response body.
    ///
    /// _Note that the actual underlying socket connection isn't necessarily
    /// closed on drop. It may remain open to be reused if pipelining is being
    /// used, the connection is configured as `keep-alive`, and so on._
    ///
    /// Since the response body is streamed from the server, it may only be
    /// consumed once. If you need to inspect the response body more than once,
    /// you will have to either read it into memory or write it to a file.
    ///
    /// To execute the request asynchronously, see [`HttpClient::send_async`].
    ///
    /// # Examples
    ///
    /// ```no_run
    /// use isahc::prelude::*;
    ///
    /// let client = HttpClient::new()?;
    ///
    /// let request = Request::post("https://httpbin.org/post")
    ///     .header("Content-Type", "application/json")
    ///     .body(r#"{
    ///         "speed": "fast",
    ///         "cool_name": true
    ///     }"#)?;
    ///
    /// let response = client.send(request)?;
    /// assert!(response.status().is_success());
    /// # Ok::<(), isahc::Error>(())
    /// ```
    #[inline]
    pub fn send<B: Into<Body>>(&self, request: Request<B>) -> Result<Response<Body>, Error> {
        self.send_async(request).join()
    }

    /// Send an HTTP request and return the HTTP response asynchronously.
    ///
    /// See [`HttpClient::send`] for further details.
    ///
    /// # Examples
    ///
    /// ```ignore
    /// use isahc::prelude::*;
    ///
    /// let client = HttpClient::new()?;
    ///
    /// let request = Request::post("https://httpbin.org/post")
    ///     .header("Content-Type", "application/json")
    ///     .body(r#"{
    ///         "speed": "fast",
    ///         "cool_name": true
    ///     }"#)?;
    ///
    /// let response = client.send_async(request).await?;
    /// assert!(response.status().is_success());
    /// ```
    pub fn send_async<B: Into<Body>>(&self, request: Request<B>) -> ResponseFuture<'_> {
        let mut request = request.map(Into::into);

        // Set default user agent if not specified.
        request
            .headers_mut()
            .entry(http::header::USER_AGENT)
            .unwrap()
            .or_insert(USER_AGENT.parse().unwrap());

        // Apply any request middleware, starting with the outermost one.
        for middleware in self.middleware.iter().rev() {
            request = middleware.filter_request(request);
        }

        ResponseFuture {
            client: self,
            error: None,
            request: Some(request),
            inner: None,
        }
    }

    fn send_builder_async(
        &self,
        mut builder: http::request::Builder,
        body: impl Into<Body>,
    ) -> ResponseFuture<'_> {
        match builder.body(body.into()) {
            Ok(request) => self.send_async(request),
            Err(e) => ResponseFuture {
                client: self,
                error: Some(e.into()),
                request: None,
                inner: None,
            },
        }
    }

    fn create_easy_handle(
        &self,
        request: Request<Body>,
    ) -> Result<(curl::easy::Easy2<RequestHandler>, RequestHandlerFuture), Error> {
        // Prepare the request plumbing.
        let (mut parts, body) = request.into_parts();
        let has_body = !body.is_empty();
        let body_length = body.len();
        let (handler, future) = RequestHandler::new(body);

        let mut easy = curl::easy::Easy2::new(handler);

        easy.verbose(log::log_enabled!(log::Level::Debug))?;
        easy.signal(false)?;

<<<<<<< HEAD
        if let Some(EnableMetrics(enable)) = extension!(parts.extensions, self.defaults) {
            easy.progress(*enable)?;
        }

        if let Some(Timeout(timeout)) = extension!(parts.extensions, self.defaults) {
            easy.timeout(*timeout)?;
=======
        // Macro to apply all config values given in the request or in defaults.
        macro_rules! set_opts {
            ($easy:expr, $extensions:expr, $defaults:expr, [$($option:ty,)*]) => {{
                $(
                    if let Some(extension) = $extensions.get::<$option>().or_else(|| $defaults.get()) {
                        extension.set_opt($easy)?;
                    }
                )*
            }};
>>>>>>> 0745f7ce
        }

        set_opts!(
            &mut easy,
            parts.extensions,
            self.defaults,
            [
                Timeout,
                ConnectTimeout,
                TcpKeepAlive,
                TcpNoDelay,
                RedirectPolicy,
                AutoReferer,
                MaxUploadSpeed,
                MaxDownloadSpeed,
                PreferredHttpVersion,
                Proxy,
                DnsServers,
                SslCiphers,
                ClientCertificate,
                AllowUnsafeSsl,
            ]
        );

        // Enable automatic response decoding, unless overridden by the user via
        // a custom Accept-Encoding value.
        easy.accept_encoding(
            parts
                .headers
                .get("Accept-Encoding")
                .and_then(|value| value.to_str().ok())
                // Empty string tells curl to fill in all supported encodings.
                .unwrap_or(""),
        )?;

        // Set the HTTP method to use. Curl ties in behavior with the request
        // method, so we need to configure this carefully.
        #[allow(indirect_structural_match)]
        match (&parts.method, has_body) {
            // Normal GET request.
            (&http::Method::GET, false) => {
                easy.get(true)?;
            }
            // HEAD requests do not wait for a response payload.
            (&http::Method::HEAD, has_body) => {
                easy.upload(has_body)?;
                easy.nobody(true)?;
                easy.custom_request("HEAD")?;
            }
            // POST requests have special redirect behavior.
            (&http::Method::POST, _) => {
                easy.post(true)?;
            }
            // Normal PUT request.
            (&http::Method::PUT, _) => {
                easy.upload(true)?;
            }
            // Default case is to either treat request like a GET or PUT.
            (method, has_body) => {
                easy.upload(has_body)?;
                easy.custom_request(method.as_str())?;
            }
        }

        easy.url(&parts.uri.to_string())?;

        // If the request has a body, then we either need to tell curl how large
        // the body is if we know it, or tell curl to use chunked encoding. If
        // we do neither, curl will simply not send the body without warning.
        if has_body {
            // Use length given in Content-Length header, or the size defined by
            // the body itself.
            let body_length = parts
                .headers
                .get("Content-Length")
                .and_then(|value| value.to_str().ok())
                .and_then(|value| value.parse().ok())
                .or(body_length);

            if let Some(len) = body_length {
                if parts.method == http::Method::POST {
                    easy.post_field_size(len)?;
                } else {
                    easy.in_filesize(len)?;
                }
            } else {
                // Set the Transfer-Encoding header to instruct curl to use
                // chunked encoding. Replaces any existing values that may be
                // incorrect.
                parts.headers.insert(
                    "Transfer-Encoding",
                    http::header::HeaderValue::from_static("chunked"),
                );
            }
        }

        // Prepare header list to give to curl.
        let mut headers = curl::easy::List::new();
        for (name, value) in parts.headers.iter() {
            let header = format!("{}: {}", name.as_str(), value.to_str().unwrap());
            headers.append(&header)?;
        }
        easy.http_headers(headers)?;

        Ok((easy, future))
    }
}

impl fmt::Debug for HttpClient {
    fn fmt(&self, f: &mut fmt::Formatter<'_>) -> fmt::Result {
        f.debug_struct("HttpClient").finish()
    }
}

/// A future for a request being executed.
#[derive(Debug)]
pub struct ResponseFuture<'c> {
    /// The client this future is associated with.
    client: &'c HttpClient,
    /// A pre-filled error to return.
    error: Option<Error>,
    /// The request to send.
    request: Option<Request<Body>>,
    /// The inner future for actual execution.
    inner: Option<RequestHandlerFuture>,
}

impl<'c> ResponseFuture<'c> {
    fn maybe_initialize(&mut self) -> Result<(), Error> {
        // If the future has a pre-filled error, return that.
        if let Some(e) = self.error.take() {
            return Err(e);
        }

        // Request has not been sent yet.
        if let Some(request) = self.request.take() {
            // Create and configure a curl easy handle to fulfil the request.
            let (easy, future) = self.client.create_easy_handle(request)?;

            // Send the request to the agent to be executed.
            self.client.agent.submit_request(easy)?;

            self.inner = Some(future);
        }

        Ok(())
    }

    fn complete(
        &self,
        result: Result<Response<ResponseBodyReader>, Error>,
    ) -> Result<Response<Body>, Error> {
        result.map(|response| {
            // Convert the reader into an opaque Body.
            let mut response = response.map(|reader| {
                let body = ResponseBody {
                    inner: reader,
                    // Extend the lifetime of the agent by including a reference
                    // to its handle in the response body.
                    agent: self.client.agent.clone(),
                };

                match body.inner.len() {
                    Some(len) => Body::reader_sized(body, len),
                    None => Body::reader(body),
                }
            });

            // Apply response middleware, starting with the innermost
            // one.
            for middleware in self.client.middleware.iter() {
                response = middleware.filter_response(response);
            }

            response
        })
    }

    /// Block the current thread until the request is completed or aborted. This
    /// effectively turns the asynchronous request into a synchronous one.
    fn join(mut self) -> Result<Response<Body>, Error> {
        self.maybe_initialize()?;

        if let Some(inner) = self.inner.take() {
            self.complete(inner.join())
        } else {
            panic!("join called after poll");
        }
    }
}

impl Future for ResponseFuture<'_> {
    type Output = Result<Response<Body>, Error>;

    fn poll(mut self: Pin<&mut Self>, cx: &mut Context<'_>) -> Poll<Self::Output> {
        self.maybe_initialize()?;

        if let Some(inner) = self.inner.as_mut() {
            Pin::new(inner).poll(cx).map(|result| self.complete(result))
        } else {
            // Invalid state (called poll() after ready), just return pending...
            Poll::Pending
        }
    }
}

/// Response body stream. Holds a reference to the agent to ensure it is kept
/// alive until at least this transfer is complete.
#[derive(Debug)]
struct ResponseBody {
    inner: ResponseBodyReader,
    agent: Arc<agent::Handle>,
}

impl AsyncRead for ResponseBody {
    fn poll_read(
        mut self: Pin<&mut Self>,
        cx: &mut Context<'_>,
        buf: &mut [u8],
    ) -> Poll<io::Result<usize>> {
        let inner = &mut self.inner;
        pin_mut!(inner);
        inner.poll_read(cx, buf)
    }
}

#[cfg(test)]
mod tests {
    use super::*;

    fn is_send<T: Send>() {}
    fn is_sync<T: Sync>() {}

    #[test]
    fn traits() {
        is_send::<HttpClient>();
        is_sync::<HttpClient>();

        is_send::<HttpClientBuilder>();
    }
}<|MERGE_RESOLUTION|>--- conflicted
+++ resolved
@@ -697,14 +697,6 @@
         easy.verbose(log::log_enabled!(log::Level::Debug))?;
         easy.signal(false)?;
 
-<<<<<<< HEAD
-        if let Some(EnableMetrics(enable)) = extension!(parts.extensions, self.defaults) {
-            easy.progress(*enable)?;
-        }
-
-        if let Some(Timeout(timeout)) = extension!(parts.extensions, self.defaults) {
-            easy.timeout(*timeout)?;
-=======
         // Macro to apply all config values given in the request or in defaults.
         macro_rules! set_opts {
             ($easy:expr, $extensions:expr, $defaults:expr, [$($option:ty,)*]) => {{
@@ -714,7 +706,6 @@
                     }
                 )*
             }};
->>>>>>> 0745f7ce
         }
 
         set_opts!(
